--- conflicted
+++ resolved
@@ -107,28 +107,11 @@
 
 static const int num2 = 5;   // number of tests for slow functions
 
-<<<<<<< HEAD
-static bool test_mod_exp_mont(RAND *rng, BN_CTX *ctx);
-static bool test_mod_exp_mont_consttime(RAND *rng, BN_CTX *ctx);
 static bool test_exp(RAND *rng, BN_CTX *ctx);
 static bool test_mod_exp_mont5(RAND *rng, BN_CTX *ctx);
 static bool TestBN2BinPadded(RAND *rng);
 static bool TestHex2BN();
 static bool TestRand(RAND *rng);
-=======
-static int rand_neg();
-
-static bool test_exp(FILE *fp, BN_CTX *ctx);
-static bool test_mod_sqrt(FILE *fp, BN_CTX *ctx);
-static bool test_mod_exp_mont5(FILE *fp, BN_CTX *ctx);
-static bool TestBN2BinPadded(BN_CTX *ctx);
-static bool TestDec2BN(BN_CTX *ctx);
-static bool TestHex2BN(BN_CTX *ctx);
-static bool TestASC2BN(BN_CTX *ctx);
-static bool TestMPI();
-static bool TestRand();
-static bool TestASN1();
->>>>>>> 45a8c8a3
 static bool TestNegativeZero(BN_CTX *ctx);
 static bool TestBadModulus(BN_CTX *ctx);
 static bool TestExpModZero(RAND *rng);
@@ -141,24 +124,8 @@
     return 1;
   }
 
-<<<<<<< HEAD
-=======
-  puts_fp(bc_file.get(), "/* This script, when run through the UNIX bc utility, "
-                         "should produce a sequence of zeros. */\n");
-  puts_fp(bc_file.get(), "/* tr a-f A-F < bn_test.out | sed s/BAsE/base/ | bc "
-                         "| grep -v 0 */\n");
-  puts_fp(bc_file.get(), "obase=16\nibase=16\n");
-
-  message(bc_file.get(), "BN_mod_exp_mont_consttime");
-  if (!test_mod_exp_mont5(bc_file.get(), ctx.get())) {
-    return 1;
-  }
-  flush_fp(bc_file.get());
->>>>>>> 45a8c8a3
-
-  if (!test_mod_exp_mont(rng, ctx.get()) ||
-      !test_mod_exp_mont_consttime(rng, ctx.get()) ||
-      !test_mod_exp_mont5(rng, ctx.get()) ||
+
+  if (!test_mod_exp_mont5(rng, ctx.get()) ||
       !test_exp(rng, ctx.get()) ||
       !TestBN2BinPadded(rng) ||
       !TestHex2BN() ||
@@ -526,17 +493,45 @@
   }
 
   ScopedBIGNUM ret(BN_new());
-  if (!ret ||
-      !BN_mod_exp(ret.get(), a.get(), e.get(), m.get(), ctx) ||
-      !ExpectBIGNUMsEqual(t, "A ^ E (mod M)", mod_exp.get(), ret.get())) {
+  if (!ret) {
     return false;
   }
 
   if (BN_is_odd(m.get())) {
-    if (!BN_mod_exp_mont(ret.get(), a.get(), e.get(), m.get(), ctx, NULL) ||
+    ScopedBN_MONT_CTX mont(BN_MONT_CTX_new());
+    if (!mont ||
+        !BN_MONT_CTX_set(mont.get(), m.get(), ctx)) {
+      return false;
+    }
+
+    // |BN_mod_exp_mont| requires the input to already be reduced mod |m|.
+    // |BN_mod_exp_mont_consttime| doesn't have the same requirement simply
+    // because we haven't gotten around to it yet.
+    int expected_ok = BN_cmp(a.get(), m.get()) < 0;
+
+    // First test with a NULL |BN_MONT_CTX|.
+    int ok = BN_mod_exp_mont(ret.get(), a.get(), e.get(), m.get(), ctx, NULL);
+    if (ok != expected_ok) {
+      return false;
+    }
+    if ((ok &&
+         !ExpectBIGNUMsEqual(t, "A ^ E (mod M) (Montgomery)", mod_exp.get(),
+                             ret.get()))) {
+      return false;
+    }
+
+    // Now test with a non-NULL |BN_MONT_CTX|.
+    ok = BN_mod_exp_mont(ret.get(), a.get(), e.get(), m.get(), ctx, mont.get());
+    if (ok != expected_ok) {
+      return false;
+    }
+    if (ok &&
         !ExpectBIGNUMsEqual(t, "A ^ E (mod M) (Montgomery)", mod_exp.get(),
-                            ret.get()) ||
-        !BN_mod_exp_mont_consttime(ret.get(), a.get(), e.get(), m.get(), ctx,
+                            ret.get())) {
+      return false;
+    }
+
+    if (!BN_mod_exp_mont_consttime(ret.get(), a.get(), e.get(), m.get(), ctx,
                                    NULL) ||
         !ExpectBIGNUMsEqual(t, "A ^ E (mod M) (constant-time)", mod_exp.get(),
                             ret.get())) {
@@ -576,104 +571,6 @@
   return false;
 }
 
-<<<<<<< HEAD
-static bool test_mod_exp_mont(RAND *rng, BN_CTX *ctx) {
-  ScopedBIGNUM a(BN_new());
-  ScopedBIGNUM b(BN_new());
-  ScopedBIGNUM c(BN_new());
-  ScopedBIGNUM d(BN_new());
-  ScopedBIGNUM e(BN_new());
-  if (!a || !b || !c || !d || !e) {
-    return false;
-  }
-
-  if (!BN_rand(c.get(), 30, 0, 1, rng)) {  // must be odd for montgomery
-    return false;
-  }
-  for (int i = 0; i < num2; i++) {
-    if (!BN_rand_range(a.get(), c.get(), rng) ||
-        !BN_rand(b.get(), 2 + i, 0, 0, rng) ||
-        !BN_mod_exp_mont(d.get(), a.get(), b.get(), c.get(), ctx, nullptr)) {
-      return false;
-    }
-
-    /* TODO: add a test for the case where |a| == |m| and where |a| > |m|. */
-
-    if (!BN_exp(e.get(), a.get(), b.get(), ctx) ||
-        !BN_sub(e.get(), e.get(), d.get()) ||
-        !BN_div(a.get(), b.get(), e.get(), c.get(), ctx)) {
-      return false;
-    }
-    if (!BN_is_zero(b.get())) {
-      fprintf(stderr, "Modulo exponentiation test failed!\n");
-      return false;
-    }
-  }
-
-   // Regression test for carry propagation bug in sqr8x_reduction.
-  if (!HexToBIGNUM(&a, "050505050505") ||
-      !HexToBIGNUM(&b, "02") ||
-      !HexToBIGNUM(
-          &c,
-          "4141414141414141414141274141414141414141414141414141414141414141"
-          "4141414141414141414141414141414141414141414141414141414141414141"
-          "4141414141414141414141800000000000000000000000000000000000000000"
-          "0000000000000000000000000000000000000000000000000000000000000000"
-          "0000000000000000000000000000000000000000000000000000000000000000"
-          "0000000000000000000000000000000000000000000000000000000001") ||
-      !BN_mod_exp_mont(d.get(), a.get(), b.get(), c.get(), ctx, nullptr) ||
-      !BN_mul(e.get(), a.get(), a.get(), ctx)) {
-    return false;
-  }
-  if (BN_cmp(d.get(), e.get()) != 0) {
-    fprintf(stderr, "BN_mod_exp_mont and BN_mul produce different results!\n");
-    return false;
-  }
-
-  return true;
-}
-
-static bool test_mod_exp_mont_consttime(RAND *rng, BN_CTX *ctx) {
-  ScopedBIGNUM a(BN_new());
-  ScopedBIGNUM b(BN_new());
-  ScopedBIGNUM c(BN_new());
-  ScopedBIGNUM d(BN_new());
-  ScopedBIGNUM e(BN_new());
-  if (!a || !b || !c || !d || !e) {
-    return false;
-  }
-
-  if (!BN_rand(c.get(), 30, 0, 1, rng)) {  // must be odd for montgomery
-    return false;
-  }
-  for (int i = 0; i < num2; i++) {
-    if (!BN_rand_range(a.get(), c.get(), rng) ||
-        !BN_rand(b.get(), 2 + i, 0, 0, rng) ||
-        !BN_mod_exp_mont_consttime(d.get(), a.get(), b.get(), c.get(), ctx,
-                                   NULL)) {
-      return false;
-    }
-
-    if (!BN_exp(e.get(), a.get(), b.get(), ctx) ||
-        !BN_sub(e.get(), e.get(), d.get()) ||
-        !BN_div(a.get(), b.get(), e.get(), c.get(), ctx)) {
-      return false;
-    }
-    if (!BN_is_zero(b.get())) {
-      fprintf(stderr, "Modulo exponentiation test failed!\n");
-      return false;
-    }
-  }
-  return true;
-=======
-static int rand_neg() {
-  static unsigned int neg = 0;
-  static const int sign[8] = {0, 0, 0, 1, 1, 0, 1, 1};
-
-  return sign[(neg++) % 8];
->>>>>>> 45a8c8a3
-}
-
 // Test constant-time modular exponentiation with 1024-bit inputs,
 // which on x86_64 cause a different code branch to be taken.
 static bool test_mod_exp_mont5(RAND *rng, BN_CTX *ctx) {
