--- conflicted
+++ resolved
@@ -174,89 +174,21 @@
 // the result in |rp|. |ap| and |rp| must both be |num| words long. It returns
 // the carry word of the operation. |ap| and |rp| may be equal but otherwise may
 // not alias.
-<<<<<<< HEAD
-BN_ULONG GFp_bn_mul_add_words(BN_ULONG *rp, const BN_ULONG *ap, int num,
+BN_ULONG GFp_bn_mul_add_words(BN_ULONG *rp, const BN_ULONG *ap, size_t num,
                               BN_ULONG w);
-=======
-BN_ULONG bn_mul_add_words(BN_ULONG *rp, const BN_ULONG *ap, size_t num,
-                          BN_ULONG w);
->>>>>>> bd275702
 
 // bn_mul_words multiples |ap| by |w| and places the result in |rp|. |ap| and
 // |rp| must both be |num| words long. It returns the carry word of the
 // operation. |ap| and |rp| may be equal but otherwise may not alias.
-<<<<<<< HEAD
-BN_ULONG GFp_bn_mul_words(BN_ULONG *rp, const BN_ULONG *ap, int num,
+BN_ULONG GFp_bn_mul_words(BN_ULONG *rp, const BN_ULONG *ap, size_t num,
                           BN_ULONG w);
-=======
-BN_ULONG bn_mul_words(BN_ULONG *rp, const BN_ULONG *ap, size_t num, BN_ULONG w);
-
-// bn_sqr_words sets |rp[2*i]| and |rp[2*i+1]| to |ap[i]|'s square, for all |i|
-// up to |num|. |ap| is an array of |num| words and |rp| an array of |2*num|
-// words. |ap| and |rp| may not alias.
-//
-// This gives the contribution of the |ap[i]*ap[i]| terms when squaring |ap|.
-void bn_sqr_words(BN_ULONG *rp, const BN_ULONG *ap, size_t num);
-
-// bn_add_words adds |ap| to |bp| and places the result in |rp|, each of which
-// are |num| words long. It returns the carry bit, which is one if the operation
-// overflowed and zero otherwise. Any pair of |ap|, |bp|, and |rp| may be equal
-// to each other but otherwise may not alias.
-BN_ULONG bn_add_words(BN_ULONG *rp, const BN_ULONG *ap, const BN_ULONG *bp,
-                      size_t num);
->>>>>>> bd275702
 
 // bn_sub_words subtracts |bp| from |ap| and places the result in |rp|. It
 // returns the borrow bit, which is one if the computation underflowed and zero
 // otherwise. Any pair of |ap|, |bp|, and |rp| may be equal to each other but
 // otherwise may not alias.
-<<<<<<< HEAD
 BN_ULONG GFp_bn_sub_words(BN_ULONG *rp, const BN_ULONG *ap, const BN_ULONG *bp,
-                          int num);
-=======
-BN_ULONG bn_sub_words(BN_ULONG *rp, const BN_ULONG *ap, const BN_ULONG *bp,
-                      size_t num);
-
-// bn_mul_comba4 sets |r| to the product of |a| and |b|.
-void bn_mul_comba4(BN_ULONG r[8], BN_ULONG a[4], BN_ULONG b[4]);
-
-// bn_mul_comba8 sets |r| to the product of |a| and |b|.
-void bn_mul_comba8(BN_ULONG r[16], BN_ULONG a[8], BN_ULONG b[8]);
-
-// bn_sqr_comba8 sets |r| to |a|^2.
-void bn_sqr_comba8(BN_ULONG r[16], const BN_ULONG a[4]);
-
-// bn_sqr_comba4 sets |r| to |a|^2.
-void bn_sqr_comba4(BN_ULONG r[8], const BN_ULONG a[4]);
-
-// bn_cmp_words returns a value less than, equal to or greater than zero if
-// the, length |n|, array |a| is less than, equal to or greater than |b|.
-int bn_cmp_words(const BN_ULONG *a, const BN_ULONG *b, int n);
-
-// bn_cmp_words returns a value less than, equal to or greater than zero if the
-// array |a| is less than, equal to or greater than |b|. The arrays can be of
-// different lengths: |cl| gives the minimum of the two lengths and |dl| gives
-// the length of |a| minus the length of |b|.
-int bn_cmp_part_words(const BN_ULONG *a, const BN_ULONG *b, int cl, int dl);
-
-// bn_less_than_words returns one if |a| < |b| and zero otherwise, where |a|
-// and |b| both are |len| words long. It runs in constant time.
-int bn_less_than_words(const BN_ULONG *a, const BN_ULONG *b, size_t len);
-
-// bn_in_range_words returns one if |min_inclusive| <= |a| < |max_exclusive|,
-// where |a| and |max_exclusive| both are |len| words long. This function leaks
-// which of [0, min_inclusive), [min_inclusive, max_exclusive), and
-// [max_exclusive, 2^(BN_BITS2*len)) contains |a|, but otherwise the value of
-// |a| is secret.
-int bn_in_range_words(const BN_ULONG *a, BN_ULONG min_inclusive,
-                      const BN_ULONG *max_exclusive, size_t len);
-
-int bn_mul_mont(BN_ULONG *rp, const BN_ULONG *ap, const BN_ULONG *bp,
-                const BN_ULONG *np, const BN_ULONG *n0, int num);
-
-uint64_t bn_mont_n0(const BIGNUM *n);
-int bn_mod_exp_base_2_vartime(BIGNUM *r, unsigned p, const BIGNUM *n);
->>>>>>> bd275702
+                          size_t num);
 
 // |num| must be at least 4, at least on x86.
 //
