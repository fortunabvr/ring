--- conflicted
+++ resolved
@@ -272,35 +272,18 @@
 #if defined(GHASH_ASM)
 
 #if defined(OPENSSL_X86) || defined(OPENSSL_X86_64)
-<<<<<<< HEAD
-
-#define GHASH_ASM_X86_OR_64
-=======
->>>>>>> cb42354a
 #define GCM_FUNCREF_4BIT
 void GFp_gcm_init_clmul(u128 Htable[16], const uint64_t Xi[2]);
 void GFp_gcm_gmult_clmul(uint8_t Xi[16], const u128 Htable[16]);
 void GFp_gcm_ghash_clmul(uint8_t Xi[16], const u128 Htable[16],
                          const uint8_t *inp, size_t len);
 
-<<<<<<< HEAD
-#if defined(OPENSSL_X86)
-#define GFp_gcm_init_avx GFp_gcm_init_clmul
-#define GFp_gcm_gmult_avx GFp_gcm_gmult_clmul
-#define GFp_gcm_ghash_avx GFp_gcm_ghash_clmul
-#else
+#if defined(OPENSSL_X86_64)
+#define GHASH_ASM_X86_64
 void GFp_gcm_init_avx(u128 Htable[16], const uint64_t Xi[2]);
 void GFp_gcm_gmult_avx(uint8_t Xi[16], const u128 Htable[16]);
 void GFp_gcm_ghash_avx(uint8_t Xi[16], const u128 Htable[16], const uint8_t *in,
                        size_t len);
-=======
-#if defined(OPENSSL_X86_64)
-#define GHASH_ASM_X86_64
-void gcm_init_avx(u128 Htable[16], const uint64_t Xi[2]);
-void gcm_gmult_avx(uint64_t Xi[2], const u128 Htable[16]);
-void gcm_ghash_avx(uint64_t Xi[2], const u128 Htable[16], const uint8_t *in,
-                   size_t len);
->>>>>>> cb42354a
 #define AESNI_GCM
 static int aesni_gcm_enabled(GCM128_CONTEXT *ctx, aes_ctr_f stream) {
   return stream == GFp_aesni_ctr32_encrypt_blocks &&
@@ -390,35 +373,15 @@
                                const uint64_t H[2]) {
   /* Keep in sync with |gcm128_init_gmult_ghash|. */
 
-<<<<<<< HEAD
-#if defined(GHASH_ASM_X86_OR_64)
+#if defined(GHASH_ASM_X86_64) || defined(GHASH_ASM_X86)
   if (GFp_gcm_clmul_enabled()) {
+#if defined(GHASH_ASM_X86_64)
     if (((GFp_ia32cap_P[1] >> 22) & 0x41) == 0x41) { /* AVX+MOVBE */
       GFp_gcm_init_avx(Htable, H);
       return;
     }
-
+#endif
     GFp_gcm_init_clmul(Htable, H);
-=======
-#if defined(GHASH_ASM_X86_64)
-  if (crypto_gcm_clmul_enabled()) {
-    if (((OPENSSL_ia32cap_P[1] >> 22) & 0x41) == 0x41) { /* AVX+MOVBE */
-      gcm_init_avx(out_table, H.u);
-      *out_mult = gcm_gmult_avx;
-      *out_hash = gcm_ghash_avx;
-      return;
-    }
-    gcm_init_clmul(out_table, H.u);
-    *out_mult = gcm_gmult_clmul;
-    *out_hash = gcm_ghash_clmul;
-    return;
-  }
-#elif defined(GHASH_ASM_X86)
-  if (crypto_gcm_clmul_enabled()) {
-    gcm_init_clmul(out_table, H.u);
-    *out_mult = gcm_gmult_clmul;
-    *out_hash = gcm_ghash_clmul;
->>>>>>> cb42354a
     return;
   }
 #endif
@@ -447,15 +410,17 @@
 static void gcm128_init_gmult_ghash(GCM128_CONTEXT *ctx) {
   /* Keep in sync with |gcm128_init_htable|. */
 
-#if defined(GHASH_ASM_X86_OR_64)
+#if defined(GHASH_ASM_X86_64) || defined(GHASH_ASM_X86)
   if (GFp_gcm_clmul_enabled()) {
+#if defined(GHASH_ASM_X86_64)
     if (((GFp_ia32cap_P[1] >> 22) & 0x41) == 0x41) { /* AVX+MOVBE */
       ctx->gmult = GFp_gcm_gmult_avx;
       ctx->ghash = GFp_gcm_ghash_avx;
-    } else {
-      ctx->gmult = GFp_gcm_gmult_clmul;
-      ctx->ghash = GFp_gcm_ghash_clmul;
-    }
+      return;
+    }
+#endif
+    ctx->gmult = GFp_gcm_gmult_clmul;
+    ctx->ghash = GFp_gcm_ghash_clmul;
     return;
   }
 #endif
