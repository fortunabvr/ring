--- conflicted
+++ resolved
@@ -977,11 +977,7 @@
     len -= GHASH_CHUNK;
   }
 #endif
-<<<<<<< HEAD
-  size_t i = len & (size_t)-16; /* i = len, less the remainder modulo 16. */
-=======
   size_t i = len & kSizeTWithoutLower4Bits;
->>>>>>> eca509c8
   if (i != 0) {
     size_t j = i / 16;
 
@@ -1092,11 +1088,7 @@
     len -= GHASH_CHUNK;
   }
 #endif
-<<<<<<< HEAD
-  size_t i = len & (size_t)-16; /* i = len, less the remainder modulo 16. */
-=======
   size_t i = len & kSizeTWithoutLower4Bits;
->>>>>>> eca509c8
   if (i != 0) {
     size_t j = i / 16;
 
